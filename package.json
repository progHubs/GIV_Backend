--- conflicted
+++ resolved
@@ -13,14 +13,8 @@
     "format": "prettier --write src/",
     "db:migrate": "prisma migrate dev",
     "db:generate": "prisma generate",
-<<<<<<< HEAD
     "db:seed": "node src/prisma/seed.js",
-    "db:studio": "prisma studio",
-    "db:create": "node src/createTable.js"
-=======
-    "db:seed": "node prisma/seed.js",
     "db:studio": "prisma studio"
->>>>>>> fe506d80
   },
   "keywords": [
     "giv-society",
