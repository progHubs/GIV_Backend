generator client {
  provider = "prisma-client-js"
}

datasource db {
  provider = "mysql"
  url      = env("DATABASE_URL")
}

model campaigns {
  id                   BigInt              @id @default(autoincrement()) @db.UnsignedBigInt
  title                String              @db.VarChar(255)
  slug                 String              @unique(map: "slug") @db.VarChar(255)
  description          String?             @db.Text
  goal_amount          Decimal             @db.Decimal(15, 2)
  current_amount       Decimal?            @default(0.00) @db.Decimal(15, 2)
  start_date           DateTime            @db.Date
  end_date             DateTime?           @db.Date
  is_active            Boolean?            @default(true)
  is_featured          Boolean?            @default(false)
  category             String?             @db.VarChar(50)
  progress_bar_color   String?             @db.VarChar(20)
  image_url            String?             @db.VarChar(512)
  video_url            String?             @db.VarChar(512)
  donor_count          Int?                @default(0) @db.UnsignedInt
  success_stories      String?             @db.LongText
  created_by           BigInt?             @db.UnsignedBigInt
  language             campaigns_language? @default(en)
  translation_group_id String?             @db.VarChar(36)
  created_at           DateTime?           @default(now()) @db.Timestamp(0)
  updated_at           DateTime?           @default(now()) @db.Timestamp(0)
  deleted_at           DateTime?           @db.Timestamp(0)
  users                users?              @relation(fields: [created_by], references: [id], onDelete: Restrict, onUpdate: Restrict, map: "campaigns_ibfk_1")
  donations            donations[]

  @@index([created_by], map: "created_by")
  @@index([is_active, is_featured], map: "idx_active_featured")
  @@index([category], map: "idx_category")
  @@index([language], map: "idx_language")
  @@index([slug], map: "idx_slug")
  @@index([translation_group_id], map: "idx_translation_group")
}

model contact_messages {
  id           BigInt                   @id @default(autoincrement()) @db.UnsignedBigInt
  name         String                   @db.VarChar(100)
  email        String                   @db.VarChar(255)
  subject      String?                  @db.VarChar(255)
  message      String                   @db.Text
  reason       contact_messages_reason
  status       contact_messages_status? @default(new)
  ip_address   String?                  @db.VarChar(45)
  user_agent   String?                  @db.Text
  submitted_at DateTime?                @default(now()) @db.Timestamp(0)
  replied_at   DateTime?                @db.Timestamp(0)

  @@index([reason], map: "idx_reason")
  @@index([status], map: "idx_status")
  @@index([submitted_at], map: "idx_submitted_at")
}

model documents {
  id                   BigInt              @id @default(autoincrement()) @db.UnsignedBigInt
  title                String              @db.VarChar(255)
  description          String?             @db.Text
  category             String?             @db.VarChar(50)
  file_url             String              @db.VarChar(512)
  file_size            BigInt?             @db.UnsignedBigInt
  file_type            String?             @db.VarChar(50)
  uploaded_by          BigInt?             @db.UnsignedBigInt
  language             documents_language? @default(en)
  translation_group_id String?             @db.VarChar(36)
  is_public            Boolean?            @default(false)
  download_count       Int?                @default(0) @db.UnsignedInt
  uploaded_at          DateTime?           @default(now()) @db.Timestamp(0)
  updated_at           DateTime?           @default(now()) @db.Timestamp(0)
  users                users?              @relation(fields: [uploaded_by], references: [id], onDelete: Restrict, onUpdate: Restrict, map: "documents_ibfk_1")

  @@index([category], map: "idx_category")
  @@index([language], map: "idx_language")
  @@index([is_public], map: "idx_public")
  @@index([translation_group_id], map: "idx_translation_group")
  @@index([uploaded_by], map: "uploaded_by")
}

model donations {
  id                BigInt                   @id @default(autoincrement()) @db.UnsignedBigInt
  donor_id          BigInt                   @db.UnsignedBigInt
  campaign_id       BigInt                   @db.UnsignedBigInt
  amount            Decimal                  @db.Decimal(15, 2)
  currency          String                   @default("USD") @db.VarChar(3)
  donation_type     donations_donation_type
  payment_method    String?                  @db.VarChar(50)
  payment_status    donations_payment_status
  transaction_id    String?                  @unique(map: "transaction_id") @db.VarChar(100)
  receipt_url       String?                  @db.VarChar(512)
  is_acknowledged   Boolean?                 @default(false)
  is_tax_deductible Boolean?                 @default(true)
  is_anonymous      Boolean?                 @default(false)
  notes             String?                  @db.Text
  donated_at        DateTime?                @default(now()) @db.Timestamp(0)
  created_at        DateTime?                @default(now()) @db.Timestamp(0)
  updated_at        DateTime?                @default(now()) @db.Timestamp(0)
  donor_profiles    donor_profiles           @relation(fields: [donor_id], references: [user_id], onUpdate: Restrict, map: "donations_ibfk_1")
  campaigns         campaigns                @relation(fields: [campaign_id], references: [id], onUpdate: Restrict, map: "donations_ibfk_2")

  @@index([campaign_id], map: "campaign_id")
  @@index([donor_id], map: "donor_id")
  @@index([donated_at], map: "idx_donation_date")
  @@index([payment_status], map: "idx_payment_status")
}

model donor_profiles {
  user_id                  BigInt                             @id @db.UnsignedBigInt
  is_recurring_donor       Boolean?                           @default(false)
  preferred_payment_method String?                            @db.VarChar(50)
  total_donated            Decimal?                           @default(0.00) @db.Decimal(15, 2)
  donation_frequency       donor_profiles_donation_frequency?
  tax_receipt_email        String?                            @db.VarChar(255)
  is_anonymous             Boolean?                           @default(false)
  last_donation_date       DateTime?                          @db.Timestamp(0)
  donation_tier            donor_profiles_donation_tier?
  created_at               DateTime?                          @default(now()) @db.Timestamp(0)
  updated_at               DateTime?                          @default(now()) @db.Timestamp(0)
  donations                donations[]
  users                    users                              @relation(fields: [user_id], references: [id], onDelete: Cascade, onUpdate: Restrict, map: "donor_profiles_ibfk_1")

  @@index([donation_tier], map: "idx_donation_tier")
  @@index([is_recurring_donor], map: "idx_recurring_donor")
}

model email_logs {
  id            BigInt            @id @default(autoincrement()) @db.UnsignedBigInt
  recipient     String            @db.VarChar(255)
  subject       String?           @db.VarChar(255)
  template_used String?           @db.VarChar(100)
  content       String?           @db.Text
  status        email_logs_status
  error_message String?           @db.Text
  sent_at       DateTime?         @default(now()) @db.Timestamp(0)
  opened_at     DateTime?         @db.Timestamp(0)
  clicked_at    DateTime?         @db.Timestamp(0)

  @@index([recipient], map: "idx_recipient")
  @@index([sent_at], map: "idx_sent_at")
  @@index([status], map: "idx_status")
  @@index([template_used], map: "idx_template")
}

model event_participants {
  event_id          BigInt                     @db.UnsignedBigInt
  user_id           BigInt                     @db.UnsignedBigInt
  role              event_participants_role
  status            event_participants_status? @default(registered)
  hours_contributed Decimal?                   @db.Decimal(5, 2)
  feedback          String?                    @db.Text
  rating            Int?                       @db.UnsignedTinyInt
  registered_at     DateTime?                  @default(now()) @db.Timestamp(0)
  attended_at       DateTime?                  @db.Timestamp(0)
  events            events                     @relation(fields: [event_id], references: [id], onDelete: Cascade, onUpdate: Restrict, map: "event_participants_ibfk_1")
  users             users                      @relation(fields: [user_id], references: [id], onDelete: Cascade, onUpdate: Restrict, map: "event_participants_ibfk_2")

  @@id([event_id, user_id])
  @@index([status], map: "idx_status")
  @@index([user_id], map: "user_id")
}

model events {
  id                    BigInt               @id @default(autoincrement()) @db.UnsignedBigInt
  title                 String               @db.VarChar(255)
  slug                  String               @unique(map: "slug") @db.VarChar(255)
  description           String?              @db.Text
  event_date            DateTime             @db.Date
  event_time            DateTime             @db.Time(0)
  timezone              String?              @default("UTC") @db.VarChar(50)
  location              String?              @db.VarChar(255)
  latitude              Decimal?             @db.Decimal(10, 8)
  longitude             Decimal?             @db.Decimal(11, 8)
  category              String?              @db.VarChar(50)
  capacity              Int?                 @db.UnsignedInt
  registered_count      Int?                 @default(0) @db.UnsignedInt
  status                events_status?       @default(upcoming)
  registration_deadline DateTime?            @db.Timestamp(0)
  registration_link     String?              @db.VarChar(512)
  map_embed_url         String?              @db.VarChar(512)
  agenda                String?              @db.Text
  speaker_info          String?              @db.LongText
  requirements          String?              @db.Text
  ticket_price          Decimal?             @db.Decimal(10, 2)
  ticket_link           String?              @db.VarChar(512)
  is_featured           Boolean?             @default(false)
  created_by            BigInt?              @db.UnsignedBigInt
  language              events_language?     @default(en)
  translation_group_id  String?              @db.VarChar(36)
  created_at            DateTime?            @default(now()) @db.Timestamp(0)
  updated_at            DateTime?            @default(now()) @db.Timestamp(0)
  deleted_at            DateTime?            @db.Timestamp(0)
  event_participants    event_participants[]
  users                 users?               @relation(fields: [created_by], references: [id], onDelete: Restrict, onUpdate: Restrict, map: "events_ibfk_1")
  media                 media[]

  @@index([created_by], map: "created_by")
  @@index([event_date], map: "idx_event_date")
  @@index([language], map: "idx_language")
  @@index([latitude, longitude], map: "idx_location_coords")
  @@index([slug], map: "idx_slug")
  @@index([status], map: "idx_status")
  @@index([translation_group_id], map: "idx_translation_group")
}

model faqs {
  id                   BigInt         @id @default(autoincrement()) @db.UnsignedBigInt
  question             String         @db.Text
  answer               String         @db.Text
  category             String?        @db.VarChar(50)
  language             faqs_language? @default(en)
  translation_group_id String?        @db.VarChar(36)
  is_active            Boolean?       @default(true)
  sort_order           Int?           @default(0) @db.UnsignedInt
  created_at           DateTime?      @default(now()) @db.Timestamp(0)
  updated_at           DateTime?      @default(now()) @db.Timestamp(0)

  @@index([is_active, sort_order], map: "idx_active_order")
  @@index([category], map: "idx_category")
  @@index([language], map: "idx_language")
  @@index([translation_group_id], map: "idx_translation_group")
}

model media {
  id                   BigInt           @id @default(autoincrement()) @db.UnsignedBigInt
  media_type           media_media_type
  title                String?          @db.VarChar(255)
  description          String?          @db.Text
  file_url             String           @db.VarChar(512)
  related_event_id     BigInt?          @db.UnsignedBigInt
  related_program_id   BigInt?          @db.UnsignedBigInt
  uploaded_by          BigInt?          @db.UnsignedBigInt
  language             media_language?  @default(en)
  translation_group_id String?          @db.VarChar(36)
  uploaded_at          DateTime?        @default(now()) @db.Timestamp(0)
  events               events?          @relation(fields: [related_event_id], references: [id], onUpdate: Restrict, map: "media_ibfk_1")
  programs             programs?        @relation(fields: [related_program_id], references: [id], onUpdate: Restrict, map: "media_ibfk_2")
  users                users?           @relation(fields: [uploaded_by], references: [id], onDelete: Restrict, onUpdate: Restrict, map: "media_ibfk_3")

  @@index([language], map: "idx_language")
  @@index([media_type], map: "idx_media_type")
  @@index([translation_group_id], map: "idx_translation_group")
  @@index([related_event_id], map: "related_event_id")
  @@index([related_program_id], map: "related_program_id")
  @@index([uploaded_by], map: "uploaded_by")
}

model newsletter_subscribers {
  id                  BigInt                                      @id @default(autoincrement()) @db.UnsignedBigInt
  email               String                                      @unique(map: "email") @db.VarChar(255)
  first_name          String?                                     @db.VarChar(100)
  last_name           String?                                     @db.VarChar(100)
  is_active           Boolean?                                    @default(true)
  language_preference newsletter_subscribers_language_preference? @default(en)
  subscribed_at       DateTime?                                   @default(now()) @db.Timestamp(0)
  unsubscribed_at     DateTime?                                   @db.Timestamp(0)

  @@index([is_active], map: "idx_active")
  @@index([email], map: "idx_email")
}

model partners {
  id                     BigInt             @id @default(autoincrement()) @db.UnsignedBigInt
  name                   String             @db.VarChar(255)
  logo_url               String?            @db.VarChar(512)
  type                   partners_type
  website                String?            @db.VarChar(512)
  contact_email          String?            @db.VarChar(255)
  quote                  String?            @db.Text
  language               partners_language? @default(en)
  translation_group_id   String?            @db.VarChar(36)
  is_active              Boolean?           @default(true)
  partnership_start_date DateTime?          @db.Date
  partnership_end_date   DateTime?          @db.Date
  created_at             DateTime?          @default(now()) @db.Timestamp(0)
  updated_at             DateTime?          @default(now()) @db.Timestamp(0)

  @@index([is_active], map: "idx_active")
  @@index([language], map: "idx_language")
  @@index([translation_group_id], map: "idx_translation_group")
  @@index([type], map: "idx_type")
}

model posts {
  id                   BigInt          @id @default(autoincrement()) @db.UnsignedBigInt
  title                String          @db.VarChar(255)
  slug                 String          @unique(map: "slug") @db.VarChar(255)
  content              String?         @db.Text
  post_type            posts_post_type
  author_id            BigInt?         @db.UnsignedBigInt
  feature_image        String?         @db.VarChar(512)
  views                Int?            @default(0) @db.UnsignedInt
  likes                Int?            @default(0) @db.UnsignedInt
  comments_count       Int?            @default(0) @db.UnsignedInt
  is_featured          Boolean?        @default(false)
  tags                 String?         @db.Text
  language             posts_language? @default(en)
  translation_group_id String?         @db.VarChar(36)
  created_at           DateTime?       @default(now()) @db.Timestamp(0)
  updated_at           DateTime?       @default(now()) @db.Timestamp(0)
  comments             comments[]
  users                users?          @relation(fields: [author_id], references: [id], onDelete: Restrict, onUpdate: Restrict, map: "posts_ibfk_1")

  @@index([author_id], map: "author_id")
  @@index([language], map: "idx_language")
  @@index([post_type], map: "idx_post_type")
  @@index([slug], map: "idx_slug")
  @@index([translation_group_id], map: "idx_translation_group")
<<<<<<< HEAD
  @@index([created_at], map: "idx_created_at")
  @@index([is_featured], map: "idx_featured")
  @@index([likes], map: "idx_likes")
  @@index([views], map: "idx_views")
  @@fulltext([title, content], map: "idx_content")
  @@fulltext([tags], map: "idx_tags")
=======
  @@index([is_featured], map: "idx_featured")
  @@index([views], map: "idx_views")
  @@index([likes], map: "idx_likes")
  @@index([created_at], map: "idx_created_at")
  @@fulltext([title, content], map: "idx_content")
  @@fulltext([tags], map: "idx_tags")
}

model comments {
  id          BigInt     @id @default(autoincrement()) @db.UnsignedBigInt
  post_id     BigInt     @db.UnsignedBigInt
  user_id     BigInt     @db.UnsignedBigInt
  content     String     @db.Text
  parent_id   BigInt?    @db.UnsignedBigInt
  is_approved Boolean?   @default(true)
  created_at  DateTime?  @default(now()) @db.Timestamp(0)
  updated_at  DateTime?  @default(now()) @db.Timestamp(0)
  deleted_at  DateTime?  @db.Timestamp(0)
  posts       posts      @relation(fields: [post_id], references: [id], onDelete: Cascade, onUpdate: Restrict, map: "comments_ibfk_1")
  users       users      @relation(fields: [user_id], references: [id], onUpdate: Restrict, map: "comments_ibfk_2")
  parent      comments?  @relation("CommentReplies", fields: [parent_id], references: [id], onDelete: Cascade, onUpdate: Restrict, map: "comments_ibfk_3")
  replies     comments[] @relation("CommentReplies")

  @@index([post_id], map: "idx_post_id")
  @@index([user_id], map: "idx_user_id")
  @@index([parent_id], map: "idx_parent_id")
  @@index([is_approved], map: "idx_approved")
  @@index([created_at], map: "idx_created_at")
>>>>>>> b7795bea
}

model programs {
  id                   BigInt             @id @default(autoincrement()) @db.UnsignedBigInt
  title                String             @db.VarChar(255)
  category             programs_category?
  description          String?            @db.Text
  start_date           DateTime?          @db.Date
  end_date             DateTime?          @db.Date
  location             String?            @db.VarChar(255)
  impact_stats         String?            @db.LongText
  is_featured          Boolean?           @default(false)
  created_by           BigInt?            @db.UnsignedBigInt
  language             programs_language? @default(en)
  translation_group_id String?            @db.VarChar(36)
  created_at           DateTime?          @default(now()) @db.Timestamp(0)
  updated_at           DateTime?          @default(now()) @db.Timestamp(0)
  deleted_at           DateTime?          @db.Timestamp(0)
  media                media[]
  users                users?             @relation(fields: [created_by], references: [id], onDelete: Restrict, onUpdate: Restrict, map: "programs_ibfk_1")

  @@index([created_by], map: "created_by")
  @@index([category], map: "idx_category")
  @@index([start_date, end_date], map: "idx_date_range")
  @@index([language], map: "idx_language")
  @@index([translation_group_id], map: "idx_translation_group")
}

model site_interactions {
  id          BigInt    @id @default(autoincrement()) @db.UnsignedBigInt
  user_id     BigInt?   @db.UnsignedBigInt
  session_id  String?   @db.VarChar(100)
  page        String?   @db.VarChar(255)
  action      String?   @db.VarChar(100)
  metadata    String?   @db.LongText
  ip_address  String?   @db.VarChar(45)
  user_agent  String?   @db.Text
  occurred_at DateTime? @default(now()) @db.Timestamp(0)
  users       users?    @relation(fields: [user_id], references: [id], onUpdate: Restrict, map: "site_interactions_ibfk_1")

  @@index([action], map: "idx_action")
  @@index([occurred_at], map: "idx_occurred_at")
  @@index([page], map: "idx_page")
  @@index([session_id], map: "idx_session_id")
  @@index([user_id], map: "idx_user_id")
}

model skills {
  id               BigInt             @id @default(autoincrement()) @db.UnsignedBigInt
  name             String             @unique(map: "name") @db.VarChar(100)
  category         String?            @db.VarChar(50)
  description      String?            @db.Text
  created_at       DateTime?          @default(now()) @db.Timestamp(0)
  volunteer_skills volunteer_skills[]

  @@index([category], map: "idx_category")
}

model testimonials {
  id                   BigInt                 @id @default(autoincrement()) @db.UnsignedBigInt
  name                 String                 @db.VarChar(100)
  role                 String?                @db.VarChar(100)
  message              String                 @db.Text
  image_url            String?                @db.VarChar(512)
  type                 testimonials_type
  language             testimonials_language? @default(en)
  translation_group_id String?                @db.VarChar(36)
  is_featured          Boolean?               @default(false)
  created_at           DateTime?              @default(now()) @db.Timestamp(0)
  updated_at           DateTime?              @default(now()) @db.Timestamp(0)

  @@index([is_featured], map: "idx_featured")
  @@index([language], map: "idx_language")
  @@index([translation_group_id], map: "idx_translation_group")
  @@index([type], map: "idx_type")
}

model users {
  id                  BigInt                     @id @default(autoincrement()) @db.UnsignedBigInt
  full_name           String                     @db.VarChar(100)
  email               String                     @unique(map: "email") @db.VarChar(255)
  phone               String?                    @db.VarChar(20)
  password_hash       String                     @db.VarChar(255)
  role                users_role
  profile_image_url   String?                    @db.VarChar(512)
  language_preference users_language_preference? @default(en)
  email_verified      Boolean?                   @default(false)
  created_at          DateTime?                  @default(now()) @db.Timestamp(0)
  updated_at          DateTime?                  @default(now()) @db.Timestamp(0)
  deleted_at          DateTime?                  @db.Timestamp(0)
  is_donor            Boolean                    @default(false)
  is_volunteer        Boolean                    @default(false)
  campaigns           campaigns[]
  comments            comments[]
  documents           documents[]
  donor_profiles      donor_profiles?
  event_participants  event_participants[]
  events              events[]
  media               media[]
  posts               posts[]
  programs            programs[]
  site_interactions   site_interactions[]
  volunteer_profiles  volunteer_profiles?

  @@index([email], map: "idx_email")
  @@index([role], map: "idx_role")
}

model volunteer_profiles {
  user_id                 BigInt                                      @id @db.UnsignedBigInt
  area_of_expertise       String?                                     @db.VarChar(100)
  location                String?                                     @db.VarChar(255)
  availability            String?                                     @db.LongText
  motivation              String?                                     @db.Text
  total_hours             Int?                                        @default(0) @db.UnsignedInt
  certificate_url         String?                                     @db.VarChar(512)
  registered_events_count Int?                                        @default(0) @db.UnsignedInt
  training_completed      Boolean?                                    @default(false)
  background_check_status volunteer_profiles_background_check_status? @default(pending)
  emergency_contact_name  String?                                     @db.VarChar(100)
  emergency_contact_phone String?                                     @db.VarChar(20)
  rating                  Decimal?                                    @default(0.00) @db.Decimal(3, 2)
  created_at              DateTime?                                   @default(now()) @db.Timestamp(0)
  updated_at              DateTime?                                   @default(now()) @db.Timestamp(0)
  users                   users                                       @relation(fields: [user_id], references: [id], onDelete: Cascade, onUpdate: Restrict, map: "volunteer_profiles_ibfk_1")
  volunteer_skills        volunteer_skills[]

  @@index([background_check_status], map: "idx_background_check")
  @@index([location], map: "idx_location")
}

model volunteer_skills {
  volunteer_id       BigInt                             @db.UnsignedBigInt
  skill_id           BigInt                             @db.UnsignedBigInt
  proficiency_level  volunteer_skills_proficiency_level
  is_verified        Boolean?                           @default(false)
  created_at         DateTime?                          @default(now()) @db.Timestamp(0)
  volunteer_profiles volunteer_profiles                 @relation(fields: [volunteer_id], references: [user_id], onDelete: Cascade, onUpdate: Restrict, map: "volunteer_skills_ibfk_1")
  skills             skills                             @relation(fields: [skill_id], references: [id], onDelete: Cascade, onUpdate: Restrict, map: "volunteer_skills_ibfk_2")

  @@id([volunteer_id, skill_id])
  @@index([proficiency_level], map: "idx_proficiency")
  @@index([skill_id], map: "skill_id")
}

model revoked_tokens {
  id         BigInt    @id @default(autoincrement()) @db.UnsignedBigInt
  token_hash String    @unique(map: "idx_token_hash") @db.VarChar(128)
  expires_at DateTime  @db.DateTime(0)
  created_at DateTime? @default(now()) @db.Timestamp(0)

  @@index([expires_at], map: "idx_expires_at")
}

model comments {
  id             BigInt     @id @default(autoincrement()) @db.UnsignedBigInt
  post_id        BigInt     @db.UnsignedBigInt
  user_id        BigInt     @db.UnsignedBigInt
  content        String     @db.Text
  parent_id      BigInt?    @db.UnsignedBigInt
  is_approved    Boolean?   @default(true)
  created_at     DateTime?  @default(now()) @db.Timestamp(0)
  updated_at     DateTime?  @default(now()) @db.Timestamp(0)
  deleted_at     DateTime?  @db.Timestamp(0)
  posts          posts      @relation(fields: [post_id], references: [id], onDelete: Cascade, onUpdate: Restrict, map: "comments_ibfk_1")
  users          users      @relation(fields: [user_id], references: [id], onUpdate: Restrict, map: "comments_ibfk_2")
  comments       comments?  @relation("commentsTocomments", fields: [parent_id], references: [id], onDelete: Cascade, onUpdate: Restrict, map: "comments_ibfk_3")
  other_comments comments[] @relation("commentsTocomments")

  @@index([is_approved], map: "idx_approved")
  @@index([created_at], map: "idx_created_at")
  @@index([parent_id], map: "idx_parent_id")
  @@index([post_id], map: "idx_post_id")
  @@index([user_id], map: "idx_user_id")
}

enum media_media_type {
  image
  video
  pdf
}

enum event_participants_role {
  volunteer
  attendee
  organizer
}

enum volunteer_skills_proficiency_level {
  beginner
  intermediate
  expert
}

enum programs_category {
  medical_outreach
  mental_health
  youth_development
  disease_prevention
}

enum event_participants_status {
  registered
  confirmed
  reminded
  attended
  no_show
}

enum partners_type {
  ngo
  corporate
  government
  diaspora
}

enum faqs_language {
  en
  am
}

enum donor_profiles_donation_frequency {
  monthly
  quarterly
  yearly
}

enum posts_post_type {
  blog
  news
  press_release
}

enum testimonials_type {
  volunteer
  beneficiary
  partner
}

enum email_logs_status {
  sent
  failed
  bounced
  opened
  clicked
}

enum donations_donation_type {
  one_time
  recurring
  in_kind
}

enum newsletter_subscribers_language_preference {
  en
  am
}

enum contact_messages_reason {
  general
  volunteering
  media
  donations
}

enum testimonials_language {
  en
  am
}

enum contact_messages_status {
  new
  read
  replied
  closed
}

enum users_language_preference {
  en
  am
}

enum donations_payment_status {
  pending
  completed
  failed
}

enum partners_language {
  en
  am
}

enum posts_language {
  en
  am
}

enum media_language {
  en
  am
}

enum donor_profiles_donation_tier {
  bronze
  silver
  gold
  platinum
}

enum documents_language {
  en
  am
}

enum volunteer_profiles_background_check_status {
  pending
  approved
  rejected
}

enum programs_language {
  en
  am
}

enum events_status {
  upcoming
  ongoing
  completed
  cancelled
}

enum campaigns_language {
  en
  am
}

enum events_language {
  en
  am
}

enum users_role {
  admin
  user
}<|MERGE_RESOLUTION|>--- conflicted
+++ resolved
@@ -39,6 +39,28 @@
   @@index([language], map: "idx_language")
   @@index([slug], map: "idx_slug")
   @@index([translation_group_id], map: "idx_translation_group")
+}
+
+model comments {
+  id             BigInt     @id @default(autoincrement()) @db.UnsignedBigInt
+  post_id        BigInt     @db.UnsignedBigInt
+  user_id        BigInt     @db.UnsignedBigInt
+  content        String     @db.Text
+  parent_id      BigInt?    @db.UnsignedBigInt
+  is_approved    Boolean?   @default(true)
+  created_at     DateTime?  @default(now()) @db.Timestamp(0)
+  updated_at     DateTime?  @default(now()) @db.Timestamp(0)
+  deleted_at     DateTime?  @db.Timestamp(0)
+  posts          posts      @relation(fields: [post_id], references: [id], onDelete: Cascade, onUpdate: Restrict, map: "comments_ibfk_1")
+  users          users      @relation(fields: [user_id], references: [id], onUpdate: Restrict, map: "comments_ibfk_2")
+  comments       comments?  @relation("commentsTocomments", fields: [parent_id], references: [id], onDelete: Cascade, onUpdate: Restrict, map: "comments_ibfk_3")
+  other_comments comments[] @relation("commentsTocomments")
+
+  @@index([is_approved], map: "idx_approved")
+  @@index([created_at], map: "idx_created_at")
+  @@index([parent_id], map: "idx_parent_id")
+  @@index([post_id], map: "idx_post_id")
+  @@index([user_id], map: "idx_user_id")
 }
 
 model contact_messages {
@@ -307,47 +329,16 @@
   users                users?          @relation(fields: [author_id], references: [id], onDelete: Restrict, onUpdate: Restrict, map: "posts_ibfk_1")
 
   @@index([author_id], map: "author_id")
-  @@index([language], map: "idx_language")
+  @@index([created_at], map: "idx_created_at")
+  @@index([is_featured], map: "idx_featured")
+  @@index([language], map: "idx_language")
+  @@index([likes], map: "idx_likes")
   @@index([post_type], map: "idx_post_type")
   @@index([slug], map: "idx_slug")
   @@index([translation_group_id], map: "idx_translation_group")
-<<<<<<< HEAD
-  @@index([created_at], map: "idx_created_at")
-  @@index([is_featured], map: "idx_featured")
-  @@index([likes], map: "idx_likes")
   @@index([views], map: "idx_views")
   @@fulltext([title, content], map: "idx_content")
   @@fulltext([tags], map: "idx_tags")
-=======
-  @@index([is_featured], map: "idx_featured")
-  @@index([views], map: "idx_views")
-  @@index([likes], map: "idx_likes")
-  @@index([created_at], map: "idx_created_at")
-  @@fulltext([title, content], map: "idx_content")
-  @@fulltext([tags], map: "idx_tags")
-}
-
-model comments {
-  id          BigInt     @id @default(autoincrement()) @db.UnsignedBigInt
-  post_id     BigInt     @db.UnsignedBigInt
-  user_id     BigInt     @db.UnsignedBigInt
-  content     String     @db.Text
-  parent_id   BigInt?    @db.UnsignedBigInt
-  is_approved Boolean?   @default(true)
-  created_at  DateTime?  @default(now()) @db.Timestamp(0)
-  updated_at  DateTime?  @default(now()) @db.Timestamp(0)
-  deleted_at  DateTime?  @db.Timestamp(0)
-  posts       posts      @relation(fields: [post_id], references: [id], onDelete: Cascade, onUpdate: Restrict, map: "comments_ibfk_1")
-  users       users      @relation(fields: [user_id], references: [id], onUpdate: Restrict, map: "comments_ibfk_2")
-  parent      comments?  @relation("CommentReplies", fields: [parent_id], references: [id], onDelete: Cascade, onUpdate: Restrict, map: "comments_ibfk_3")
-  replies     comments[] @relation("CommentReplies")
-
-  @@index([post_id], map: "idx_post_id")
-  @@index([user_id], map: "idx_user_id")
-  @@index([parent_id], map: "idx_parent_id")
-  @@index([is_approved], map: "idx_approved")
-  @@index([created_at], map: "idx_created_at")
->>>>>>> b7795bea
 }
 
 model programs {
@@ -374,6 +365,15 @@
   @@index([start_date, end_date], map: "idx_date_range")
   @@index([language], map: "idx_language")
   @@index([translation_group_id], map: "idx_translation_group")
+}
+
+model revoked_tokens {
+  id         BigInt    @id @default(autoincrement()) @db.UnsignedBigInt
+  token_hash String    @unique(map: "idx_token_hash") @db.VarChar(128)
+  expires_at DateTime  @db.DateTime(0)
+  created_at DateTime? @default(now()) @db.Timestamp(0)
+
+  @@index([expires_at], map: "idx_expires_at")
 }
 
 model site_interactions {
@@ -493,37 +493,6 @@
   @@index([skill_id], map: "skill_id")
 }
 
-model revoked_tokens {
-  id         BigInt    @id @default(autoincrement()) @db.UnsignedBigInt
-  token_hash String    @unique(map: "idx_token_hash") @db.VarChar(128)
-  expires_at DateTime  @db.DateTime(0)
-  created_at DateTime? @default(now()) @db.Timestamp(0)
-
-  @@index([expires_at], map: "idx_expires_at")
-}
-
-model comments {
-  id             BigInt     @id @default(autoincrement()) @db.UnsignedBigInt
-  post_id        BigInt     @db.UnsignedBigInt
-  user_id        BigInt     @db.UnsignedBigInt
-  content        String     @db.Text
-  parent_id      BigInt?    @db.UnsignedBigInt
-  is_approved    Boolean?   @default(true)
-  created_at     DateTime?  @default(now()) @db.Timestamp(0)
-  updated_at     DateTime?  @default(now()) @db.Timestamp(0)
-  deleted_at     DateTime?  @db.Timestamp(0)
-  posts          posts      @relation(fields: [post_id], references: [id], onDelete: Cascade, onUpdate: Restrict, map: "comments_ibfk_1")
-  users          users      @relation(fields: [user_id], references: [id], onUpdate: Restrict, map: "comments_ibfk_2")
-  comments       comments?  @relation("commentsTocomments", fields: [parent_id], references: [id], onDelete: Cascade, onUpdate: Restrict, map: "comments_ibfk_3")
-  other_comments comments[] @relation("commentsTocomments")
-
-  @@index([is_approved], map: "idx_approved")
-  @@index([created_at], map: "idx_created_at")
-  @@index([parent_id], map: "idx_parent_id")
-  @@index([post_id], map: "idx_post_id")
-  @@index([user_id], map: "idx_user_id")
-}
-
 enum media_media_type {
   image
   video
@@ -581,6 +550,11 @@
   press_release
 }
 
+enum users_role {
+  admin
+  user
+}
+
 enum testimonials_type {
   volunteer
   beneficiary
@@ -641,11 +615,6 @@
   am
 }
 
-enum posts_language {
-  en
-  am
-}
-
 enum media_language {
   en
   am
@@ -674,6 +643,11 @@
   am
 }
 
+enum posts_language {
+  en
+  am
+}
+
 enum events_status {
   upcoming
   ongoing
@@ -689,9 +663,4 @@
 enum events_language {
   en
   am
-}
-
-enum users_role {
-  admin
-  user
 }